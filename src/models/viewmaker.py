--- conflicted
+++ resolved
@@ -57,8 +57,8 @@
         self.budget_aware = budget_aware
 
         self.feature_extraction = nn.Sequential(
-            # ConvLayer(self.num_channels + 1, 32, kernel_size=9, stride=1),
-            ConvLayer(self.num_channels, 32, kernel_size=9, stride=1),
+            ConvLayer(self.num_channels + 1, 32, kernel_size=9, stride=1),
+            # ConvLayer(self.num_channels, 32, kernel_size=9, stride=1),
             torch.nn.InstanceNorm2d(32, affine=True),
             self.act(),
             ConvLayer(32, 64, kernel_size=3, stride=2),
@@ -95,16 +95,16 @@
         else:
             self.geometric_transforms = None
 
-        self.dynamic_budget = True
-        self.budget_net = nn.Sequential(
-            ConvLayer(last_feature_dim[0], 32, kernel_size=3, stride=1),
-            torch.nn.BatchNorm2d(32),
-            self.act(),
-            ConvLayer(32, 16, kernel_size=3, stride=1),
-            torch.nn.BatchNorm2d(16),
-            self.act(),
-            ConvLayer(16, 1, kernel_size=3, stride=1),
-        )
+        # self.dynamic_budget = False
+        # self.budget_net = nn.Sequential(
+        #     ConvLayer(last_feature_dim[0], 32, kernel_size=3, stride=1),
+        #     torch.nn.BatchNorm2d(32),
+        #     self.act(),
+        #     ConvLayer(32, 16, kernel_size=3, stride=1),
+        #     torch.nn.BatchNorm2d(16),
+        #     self.act(),
+        #     ConvLayer(16, 1, kernel_size=3, stride=1),
+        # )
 
     def _full_size_output_net(self):
         return nn.Sequential(
@@ -139,21 +139,14 @@
         noise = torch.rand(shp, device=x.device) * bound_multiplier.view(-1, 1, 1, 1)
         return torch.cat((x, noise), dim=1)
 
-<<<<<<< HEAD
     def basic_net(self, x, num_res_blocks=5, bound_multiplier=1):
         if num_res_blocks not in list(range(9)):
             raise ValueError(f'num_res_blocks must be in {list(range(9))}, got {num_res_blocks}.')
-=======
-    def basic_net(self, y, num_res_blocks=5, bound_multiplier=1):
-        if num_res_blocks not in list(range(6)):
-            raise ValueError(f'num_res_blocks must be in {list(range(6))}, got {num_res_blocks}.')
-
-        # y = self.add_noise_channel(y, bound_multiplier=bound_multiplier)
-        f = self.feature_extraction(y)
->>>>>>> c19ba3cf
 
         x_noise = self.add_noise_channel(x, bound_multiplier=bound_multiplier)
         f = self.feature_extraction(x_noise)
+        # f = self.feature_extraction(x)
+
         # Features that could be useful for other auxilary layers / losses.
         # [batch_size, 128]
         features = f.clone().mean([-1, -2])
@@ -162,8 +155,8 @@
             if i < num_res_blocks:
                 f = res(self.add_noise_channel(f, bound_multiplier=bound_multiplier))
 
-        if self.dynamic_budget:
-            self.distortion_budget = F.sigmoid(self.budget_net(f).mean())
+        # if self.dynamic_budget:
+        #     self.distortion_budget = F.sigmoid(self.budget_net(f).mean())
 
         ## shahaf ##
         # modifiers are a generalizations of the residuals
@@ -251,12 +244,6 @@
 # Im = 1-((1-image)*budget/average(1-image))
 
     def apply_learned_mask(self, x, mask):
-<<<<<<< HEAD
-        delta = self.get_delta(mask)  # I think this is in [-1,1] but this needs checking
-        mask = delta + 1  # in [0,2]
-        res = x * mask
-        res = torch.clamp(res, 0, 1)
-=======
         delta = self.get_mask_delta(mask)
         # delta_min = delta.view(b,h*w).min(1,keepdim=True)[0].view(b,1,1,1)
         # delta_max = delta.view(b,h*w).max(1,keepdim=True)[0].view(b,1,1,1)
@@ -272,7 +259,6 @@
         # multiplicative = (delta - delta_min + eps) / (delta_max-delta_min + eps) + 0.6
         res = x * delta
         res = torch.clamp(res, 0, 1.0)
->>>>>>> c19ba3cf
         return res
 
     def add_residual(self, x, residual):
@@ -322,48 +308,10 @@
         self.distortion_budget = distortion_budget
         self.num_views = num_views
 
-<<<<<<< HEAD
         torch.manual_seed(2)
         self.encoder = TinyP2PEncoder(num_channels+1)
         self.upsampling = nn.ModuleList(
             [TinyP2PDecoder(num_channels) for _ in range(self.num_views)])  # TODO: check adding instance norm
-=======
-        self.model = TinyP2PGenerator(True)
-
-    def _full_size_output_net(self):
-        return nn.Sequential(
-            UpsampleConvLayer(128 + self.num_res_blocks, 64, kernel_size=3, stride=1, upsample=2),
-            torch.nn.InstanceNorm2d(64, affine=True),
-            self.act(),
-            ResidualBlock(64),
-            UpsampleConvLayer(64, 32, kernel_size=3, stride=1, upsample=2),
-            torch.nn.InstanceNorm2d(32, affine=True),
-            self.act(),
-            ResidualBlock(32),
-            ConvLayer(32, self.num_channels, kernel_size=9,
-                      stride=1)
-        )
-
-    @staticmethod
-    def zero_init(m):
-        if isinstance(m, (nn.Linear, nn.Conv2d)):
-            # actual 0 has symmetry problems
-            init.normal_(m.weight.data, mean=0, std=1e-4)
-            # init.constant_(m.weight.data, 0)
-            init.constant_(m.bias.data, 0)
-        elif isinstance(m, nn.BatchNorm1d):
-            pass
-
-    def add_noise_channel(self, x, num=1, bound_multiplier=1):
-        # bound_multiplier is a scalar or a 1D tensor of length batch_size
-        batch_size = x.size(0)
-        filter_size = x.size(-1)
-        # dont assume square input
-        shp = (batch_size, num, x.size(-2), filter_size)
-        bound_multiplier = torch.tensor(bound_multiplier, device=x.device)
-        noise = torch.rand(shp, device=x.device) * bound_multiplier.view(-1, 1, 1, 1)
-        return torch.cat((x, noise), dim=1)
->>>>>>> c19ba3cf
 
     def basic_net(self, y, num_res_blocks=5, bound_multiplier=1):
         if num_res_blocks not in list(range(6)):
@@ -404,6 +352,7 @@
         out = self.reflection_pad(x)
         out = self.conv2d(out)
         return out
+
 
 class ResidualBlock(torch.nn.Module):
     """ResidualBlock
