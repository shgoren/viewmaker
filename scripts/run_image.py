--- conflicted
+++ resolved
@@ -65,11 +65,8 @@
     callbacks.append(ckpt_callback)
 
     if not args.debug:
-<<<<<<< HEAD
-        wandblogger = WandbLogger(project=config.project, name=config.exp_name)
-=======
-        wandblogger = WandbLogger(project='image-viewmaker',entity="shafir")
->>>>>>> c19ba3cf
+        wandblogger = WandbLogger(project=config.project, name=config.exp_name, # ,entity="shafir"
+                                  )
         wandblogger.log_hyperparams(config)
     else:
         wandblogger = TensorBoardLogger(config.exp_dir)
