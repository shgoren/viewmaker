import os
from copy import deepcopy
from src.systems import image_systems
from src.utils.utils import load_json
from src.utils.setup import process_config
from src.utils.callbacks import MoCoLRScheduler
from src.data import data
import random, torch, numpy
from src.utils import ssl_online
from src.models import resnet as encoder

import pytorch_lightning as pl
import wandb

torch.backends.cudnn.benchmark = True

SYSTEM = {
    'PretrainViewMakerSystem': image_systems.PretrainViewMakerSystem,
    'PretrainNeuTraLADViewMakerSystem': image_systems.PretrainNeuTraLADViewMakerSystem,
    'PretrainExpertSystem': image_systems.PretrainExpertSystem,
    'TransferViewMakerSystem': image_systems.TransferViewMakerSystem,
    'TransferExpertSystem': image_systems.TransferExpertSystem,
}


def run(args, gpu_device=None):
    '''Run the Lightning system. 

    Args:
        args
            args.config_path: str, filepath to the config file
        gpu_device: str or None, specifies GPU device as follows:
            None: CPU (specified as null in config)
            'cpu': CPU
            '-1': All available GPUs
            '0': GPU 0
            '4': GPU 4
            '0,3' GPUs 1 and 3
            See the following for more options: 
            https://pytorch-lightning.readthedocs.io/en/latest/multi_gpu.html
    '''
    if gpu_device == 'cpu' or not gpu_device:
        gpu_device = None
    config = process_config(args.config)
    # Only override if specified.
    if gpu_device: config.gpu_device = gpu_device
    if args.num_workers: config.data_loader_workers = args.num_workers
    seed_everything(config.seed)
    SystemClass = SYSTEM[config.system]
    system = SystemClass(config)

    # Data module and online evaluation.
    if config.data_params.dataset == 'cifar10':
        data_handle = data.get_cifar10_simclr_data_module
    else:
        raise NotImplementedError(f'Dataset {config.data_params.dataset} not supported.')
    dm = data_handle(
         config.optim_params.batch_size, 
         default_augs=False,
         num_workers=config.data_loader_workers)
    online_evaluator_handle = ssl_online.SSLOnlineEvaluator

    if config.online_eval == 'linear':
         online_evaluator = online_evaluator_handle(
            drop_p=0., 
            hidden_dim=None, 
            z_dim=config.model_params.out_dim, 
            num_classes=dm.num_classes, 
            dataset=config.data_params.dataset)
    else:
        raise ValueError(f'Unimplemented online evaluator {config.online_eval}')

    if config.optim_params.scheduler:
        lr_callback = globals()[config.optim_params.scheduler](
            initial_lr=config.optim_params.learning_rate,
            max_epochs=config.num_epochs,
            schedule=(
                int(0.6*config.num_epochs),
                int(0.8*config.num_epochs),
            ),
        )
        callbacks = [lr_callback, online_evaluator]
    else:
        callbacks = [online_evaluator]

    # TODO: adjust period for saving checkpoints.
    ckpt_callback = pl.callbacks.ModelCheckpoint(
        os.path.join(config.exp_dir, 'checkpoints'),
        save_top_k=-1,
        every_n_epochs=1,
    )
<<<<<<< HEAD
=======
    callbacks.append(ckpt_callback)
    
>>>>>>> a8fab727
    wandb.init(project='image_viewmaker', entity='vm', name=config.exp_name, config=config, sync_tensorboard=True)
    trainer = pl.Trainer(
        default_root_dir=config.exp_dir,
        gpus=gpu_device,
         # 'ddp' is usually faster, but we use 'dp' so the negative samples 
         # for the whole batch are used for the SimCLR loss
        # distributed_backend=config.distributed_backend or 'dp',
        max_epochs=config.num_epochs,
        min_epochs=config.num_epochs,
        checkpoint_callback=True,
        resume_from_checkpoint=args.ckpt or config.continue_from_checkpoint,
        profiler=args.profiler,
        precision=config.optim_params.precision or 32,
        callbacks=callbacks,
        val_check_interval=config.val_check_interval or 1.0,
        limit_val_batches=config.limit_val_batches or 1.0,
    )
    trainer.fit(system)


def seed_everything(seed):
    random.seed(seed)
    torch.manual_seed(seed)
    torch.cuda.manual_seed_all(seed)
    numpy.random.seed(seed)
    os.environ['PYTHONHASHSEED'] = str(seed)


if __name__ == "__main__":
    import argparse
    parser = argparse.ArgumentParser()
    parser.add_argument('config', type=str, default='path to config file')
    parser.add_argument('--gpu-device', type=str, default=None)
    parser.add_argument('--profiler', action='store_true')
    parser.add_argument('--ckpt', type=str, default=None)
    parser.add_argument('--num_workers', type=int, default=None)
    args = parser.parse_args()

    # Ensure it's a string, even if from an older config
    gpu_device = str(args.gpu_device) if args.gpu_device else None
    run(args, gpu_device=gpu_device)
<|MERGE_RESOLUTION|>--- conflicted
+++ resolved
@@ -4,10 +4,7 @@
 from src.utils.utils import load_json
 from src.utils.setup import process_config
 from src.utils.callbacks import MoCoLRScheduler
-from src.data import data
 import random, torch, numpy
-from src.utils import ssl_online
-from src.models import resnet as encoder
 
 import pytorch_lightning as pl
 import wandb
@@ -49,27 +46,6 @@
     SystemClass = SYSTEM[config.system]
     system = SystemClass(config)
 
-    # Data module and online evaluation.
-    if config.data_params.dataset == 'cifar10':
-        data_handle = data.get_cifar10_simclr_data_module
-    else:
-        raise NotImplementedError(f'Dataset {config.data_params.dataset} not supported.')
-    dm = data_handle(
-         config.optim_params.batch_size, 
-         default_augs=False,
-         num_workers=config.data_loader_workers)
-    online_evaluator_handle = ssl_online.SSLOnlineEvaluator
-
-    if config.online_eval == 'linear':
-         online_evaluator = online_evaluator_handle(
-            drop_p=0., 
-            hidden_dim=None, 
-            z_dim=config.model_params.out_dim, 
-            num_classes=dm.num_classes, 
-            dataset=config.data_params.dataset)
-    else:
-        raise ValueError(f'Unimplemented online evaluator {config.online_eval}')
-
     if config.optim_params.scheduler:
         lr_callback = globals()[config.optim_params.scheduler](
             initial_lr=config.optim_params.learning_rate,
@@ -79,9 +55,9 @@
                 int(0.8*config.num_epochs),
             ),
         )
-        callbacks = [lr_callback, online_evaluator]
+        callbacks = [lr_callback]
     else:
-        callbacks = [online_evaluator]
+        callbacks = []
 
     # TODO: adjust period for saving checkpoints.
     ckpt_callback = pl.callbacks.ModelCheckpoint(
@@ -89,12 +65,9 @@
         save_top_k=-1,
         every_n_epochs=1,
     )
-<<<<<<< HEAD
-=======
     callbacks.append(ckpt_callback)
-    
->>>>>>> a8fab727
-    wandb.init(project='image_viewmaker', entity='vm', name=config.exp_name, config=config, sync_tensorboard=True)
+
+    wandb.init(project='viewmaker', name=config.exp_name, config=config, sync_tensorboard=True)
     trainer = pl.Trainer(
         default_root_dir=config.exp_dir,
         gpus=gpu_device,
